--- conflicted
+++ resolved
@@ -57,13 +57,9 @@
 extern crate time;
 
 use std::env;
-<<<<<<< HEAD
 use std::path::Path;
 use std::process;
-use std::fmt::{self,Arguments};
-=======
 use std::fmt::{self, Arguments};
->>>>>>> 0a5a59e4
 use std::io::{self, BufWriter, Write};
 use std::net::{SocketAddr, TcpStream, ToSocketAddrs, UdpSocket};
 #[cfg(unix)]
@@ -71,12 +67,7 @@
 use std::path::Path;
 use std::sync::{Arc, Mutex};
 
-<<<<<<< HEAD
-use log::{Log, Metadata, Record, Level};
-=======
-use libc::getpid;
 use log::{Level, Log, Metadata, Record};
->>>>>>> 0a5a59e4
 
 mod errors;
 mod facility;
@@ -505,15 +496,7 @@
     Ok(())
 }
 
-<<<<<<< HEAD
-fn get_process_info() -> Result<(String,u32)> {
-  env::current_exe().chain_err(|| ErrorKind::Initialization).and_then(|path| {
-    path.file_name().and_then(|os_name| os_name.to_str()).map(|name| name.to_string())
-      .chain_err(|| ErrorKind::Initialization)
-  }).map(|name| (name, process::id()))
-}
-=======
-fn get_process_info() -> Result<(String, i32)> {
+fn get_process_info() -> Result<(String, u32)> {
     env::current_exe()
         .chain_err(|| ErrorKind::Initialization)
         .and_then(|path| {
@@ -522,9 +505,5 @@
                 .map(|name| name.to_string())
                 .chain_err(|| ErrorKind::Initialization)
         })
-        .map(|name| {
-            let pid = unsafe { getpid() };
-            (name, pid)
-        })
-}
->>>>>>> 0a5a59e4
+        .map(|name| (name, process::id()))
+}