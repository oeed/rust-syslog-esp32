--- conflicted
+++ resolved
@@ -84,13 +84,8 @@
 
 /// Main logging structure
 pub struct Logger<Backend: Write, Formatter> {
-<<<<<<< HEAD
-  pub formatter: Formatter,
-  pub backend:   Backend,
-=======
-    formatter: Formatter,
-    backend: Backend,
->>>>>>> cf877841
+    pub formatter: Formatter,
+    pub backend: Backend,
 }
 
 impl<W: Write, F> Logger<W, F> {
