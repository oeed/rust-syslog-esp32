--- conflicted
+++ resolved
@@ -12,13 +12,8 @@
 [dependencies]
 libc        = "^0.2"
 time        = "^0.1"
-<<<<<<< HEAD
-log         = { version =  "^0.4.1", features = [ "std" ] }
-error-chain = { version = "^0.11.0", default-features = false }
-=======
 log         = { version =  "^0.4", features = [ "std" ] }
-error-chain = "^0.12"
->>>>>>> 73f4cb7a
+error-chain = { version = "^0.12", default-features = false }
 
 [features]
 nightly = []
